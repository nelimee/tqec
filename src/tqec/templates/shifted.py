--- conflicted
+++ resolved
@@ -45,7 +45,6 @@
         arr[yoffset : yoffset + tshape.y, xoffset : xoffset + tshape.x] = tarr
         return arr
 
-<<<<<<< HEAD
     def to_model(self) -> ShiftedTemplateModel:
         return ShiftedTemplateModel(
             default_increments=self._default_increments,
@@ -54,20 +53,12 @@
             tag="Shifted",
         )
 
-    @property
-    def scalable_shape(self) -> ScalableShape2D:
-        """Returns the current template shape.
-
-        Returns:
-            the shape of the template.
-        """
-        return self._shifted_template.scalable_shape + self._offset
-=======
     def get_midline_plaquettes(
         self, orientation: TemplateOrientation = TemplateOrientation.HORIZONTAL
     ) -> list[tuple[int, int]]:
         return [
             (row + self._offset.x.value, column + self._offset.y.value)
-            for row, column in self._shifted_template.get_midline_plaquettes(orientation)
-        ]
->>>>>>> 1a63daa3
+            for row, column in self._shifted_template.get_midline_plaquettes(
+                orientation
+            )
+        ]