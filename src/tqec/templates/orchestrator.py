--- conflicted
+++ resolved
@@ -2,20 +2,10 @@
 
 import networkx as nx
 import numpy
-<<<<<<< HEAD
 from tqec.enums import CornerPositionEnum, TemplateRelativePositionEnum
 from tqec.exceptions import TQECException
-from tqec.position import Position, Shape2D
 from tqec.templates.base import Template, TemplateWithIndices
-=======
-
-from tqec.enums import (
-    CornerPositionEnum,
-    TemplateRelativePositionEnum,
-)
 from tqec.position import Displacement, Position, Shape2D
-from tqec.templates.base import JSONEncodable, Template, TemplateWithIndices
->>>>>>> 68397eea
 
 
 def get_corner_position(
@@ -365,7 +355,6 @@
         return ret
 
     def instanciate(self, *plaquette_indices: int) -> numpy.ndarray:
-<<<<<<< HEAD
         """Generate the numpy array representing the template.
 
         ## Important note
@@ -396,9 +385,7 @@
                 f"Expecting {self.expected_plaquettes_number} plaquettes indices "
                 f"but only {len(plaquette_indices)} were provided."
             )
-        return self.build_array((0, *plaquette_indices))
-=======
-        return self._build_array(plaquette_indices)
+        return self._build_array((0, *plaquette_indices))
 
     @property
     def default_increments(self) -> Displacement:
@@ -408,7 +395,6 @@
             plaquettes of the template.
         """
         return self._default_increments
->>>>>>> 68397eea
 
     def scale_to(self, k: int) -> "TemplateOrchestrator":
         """Scales all the scalable component templates to the given scale k.
