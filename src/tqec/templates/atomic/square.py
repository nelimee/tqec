import typing as ty

import numpy

from tqec.enums import CornerPositionEnum, TemplateOrientation
from tqec.exceptions import TQECException
from tqec.position import Shape2D
from tqec.templates.atomic.rectangle import AlternatingRectangleTemplate
from tqec.templates.base import Template
from tqec.templates.scale import Dimension, ScalableShape2D
from tqec.templates.schemas import (
    AlternatingCornerSquareTemplateModel,
    AlternatingSquareTemplateModel,
)


class AlternatingSquareTemplate(AlternatingRectangleTemplate):
    def __init__(
        self,
        dimension: Dimension,
        default_x_increment: int = 2,
        default_y_increment: int = 2,
    ) -> None:
        """Implements an atomic square template with alternating plaquettes.

        Args:
            dimension: width and height of the square template.
            default_x_increment: default increment in the x direction between two plaquettes.
            default_y_increment: default increment in the y direction between two plaquettes.

        Example:
            The following code:
            .. code-block:: python

                from tqec.templates.scale import Dimension, LinearFunction
                from tqec.templates.atomic.square import AlternatingSquareTemplate
                from tqec.display import display_template

                dim = Dimension(2, LinearFunction(2, 0))
                template = AlternatingSquareTemplate(dim)

                print("Non-scaled template:")
                display_template(template)
                print("Scaled template:")
                display_template(template.scale_to(1))

            outputs ::

                Non-scaled template:
                1  2  1  2
                2  1  2  1
                1  2  1  2
                2  1  2  1
                Scaled template:
                1  2
                2  1
        """
        super().__init__(
            dimension,
            dimension,
            default_x_increment=default_x_increment,
            default_y_increment=default_y_increment,
        )

    def to_model(self) -> AlternatingSquareTemplateModel:
        return AlternatingSquareTemplateModel(
            default_increments=self._default_increments,
            dimension=self._width,
            tag="AlternatingSquare",
        )


class AlternatingCornerSquareTemplate(Template):
    """TODO: This class needs fixing, the instantiate output does not adhere to
    the convention that the first plaquette provided to the method is the top-left
    one in the resulting array."""

    _TRANSFORMATIONS: dict[
        CornerPositionEnum, ty.Callable[[numpy.ndarray], numpy.ndarray]
    ] = {
        # By arbitrary convention, this class works as if the corner was on
        # the upper-left part of the corner and corrects the generated array
        # just before returning it. This means that if the corner is effectively
        # in the upper-left part, we have nothing to do.
        CornerPositionEnum.UPPER_LEFT: lambda arr: arr,
        # Exchange column i and column n - i
        CornerPositionEnum.UPPER_RIGHT: lambda arr: arr[:, ::-1],
        # Exchange line i and line n - i
        CornerPositionEnum.LOWER_LEFT: lambda arr: arr[::-1, :],
        # Exchange BOTH (line i and line n - i) and (column i and column n - i)
        CornerPositionEnum.LOWER_RIGHT: lambda arr: arr[::-1, ::-1],
    }

    def __init__(
        self,
        dimension: Dimension,
        corner_position: CornerPositionEnum,
        default_x_increment: int = 2,
        default_y_increment: int = 2,
    ) -> None:
        """Implements an atomic square corner template with alternating plaquettes.

        A corner template is a square, just like the logical qubit, but:
        - one of its corner is a special plaquette,
        - the diagonal the special corner is on splits the square in two parts
          that each have a different pair of alternating plaquettes.

        Args:
            dimension: width and height of the square template.
            corner_position: position of the special corner.
            default_x_increment: default increment in the x direction between
                two plaquettes.
            default_y_increment: default increment in the y direction between
                two plaquettes.

        Example:
            The following code:
            .. code-block:: python

                from tqec.templates.scale import Dimension, LinearFunction
                from tqec.templates.atomic.square import AlternatingCornerSquareTemplate
                from tqec.display import display_template
                from tqec.enums import CornerPositionEnum

                dim = Dimension(2, LinearFunction(2, 0))
                template = AlternatingCornerSquareTemplate(dim, CornerPositionEnum.LOWER_LEFT)

                print("Non-scaled template:")
                display_template(template)
                print("Scaled template:")
                display_template(template.scale_to(1))

            outputs ::

                Non-scaled template:
                2  1  2  3
                1  2  3  4
                2  3  4  3
                5  4  3  4
                Scaled template:
                2  3
                5  4
        """
        super().__init__(
            default_x_increment=default_x_increment,
            default_y_increment=default_y_increment,
        )
        self._dimension = dimension
        self._corner_position = corner_position

    def instantiate(self, plaquette_indices: ty.Sequence[int]) -> numpy.ndarray:
        self._check_plaquette_number(plaquette_indices, 5)
        p1, p2, p1_flipped, p2_flipped, corner_plaquette = plaquette_indices[:5]
        ret = numpy.zeros(self.shape.to_numpy_shape(), dtype=int)
        # Fill ret as if it was in the upper-left corner and then correct
        ret[0, 0] = corner_plaquette
        dimension = self._dimension.value
        for i in range(dimension):
            for j in range(dimension):
                if i == j == 0:
                    ret[i, j] = corner_plaquette
                elif i > j:
                    if (i + j) % 2 == 1:
                        ret[i, j] = p2
                    else:
                        ret[i, j] = p1
                else:
                    if (i + j) % 2 == 1:
                        ret[i, j] = p2_flipped
                    else:
                        ret[i, j] = p1_flipped
        # Correct ret and return
        return self._TRANSFORMATIONS[self._corner_position](ret)

    @property
    def expected_plaquettes_number(self) -> int:
        return 5

    def scale_to(self, k: int) -> "AlternatingCornerSquareTemplate":
        self._dimension.scale_to(k)
        return self

    @property
    def shape(self) -> Shape2D:
        return Shape2D(self._dimension.value, self._dimension.value)

<<<<<<< HEAD
    def to_model(self) -> AlternatingCornerSquareTemplateModel:
        return AlternatingCornerSquareTemplateModel(
            default_increments=self._default_increments,
            dimension=self._dimension,
            corner_position=self._corner_position,
            tag="AlternatingCornerSquare",
        )

    @property
    def scalable_shape(self) -> ScalableShape2D:
        """Returns the current template shape.

        Returns:
            the shape of the template.
        """
        return ScalableShape2D(self._dimension, self._dimension)
=======
    def get_midline_plaquettes(
        self, orientation: TemplateOrientation = TemplateOrientation.HORIZONTAL
    ) -> list[tuple[int, int]]:
        midline_shape, iteration_shape = self.shape.x, self.shape.y
        if midline_shape % 2 == 1:
            raise TQECException(
                "Midline is not defined for odd "
                + f"{'height' if orientation == TemplateOrientation.HORIZONTAL else 'width'}."
            )
        midline = midline_shape // 2 - 1
        if orientation == TemplateOrientation.VERTICAL:
            return [(row, midline) for row in range(iteration_shape)]
        return [(midline, column) for column in range(iteration_shape)]
>>>>>>> 1a63daa3
<|MERGE_RESOLUTION|>--- conflicted
+++ resolved
@@ -184,7 +184,6 @@
     def shape(self) -> Shape2D:
         return Shape2D(self._dimension.value, self._dimension.value)
 
-<<<<<<< HEAD
     def to_model(self) -> AlternatingCornerSquareTemplateModel:
         return AlternatingCornerSquareTemplateModel(
             default_increments=self._default_increments,
@@ -193,15 +192,6 @@
             tag="AlternatingCornerSquare",
         )
 
-    @property
-    def scalable_shape(self) -> ScalableShape2D:
-        """Returns the current template shape.
-
-        Returns:
-            the shape of the template.
-        """
-        return ScalableShape2D(self._dimension, self._dimension)
-=======
     def get_midline_plaquettes(
         self, orientation: TemplateOrientation = TemplateOrientation.HORIZONTAL
     ) -> list[tuple[int, int]]:
@@ -214,5 +204,4 @@
         midline = midline_shape // 2 - 1
         if orientation == TemplateOrientation.VERTICAL:
             return [(row, midline) for row in range(iteration_shape)]
-        return [(midline, column) for column in range(iteration_shape)]
->>>>>>> 1a63daa3
+        return [(midline, column) for column in range(iteration_shape)]