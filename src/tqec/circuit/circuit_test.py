--- conflicted
+++ resolved
@@ -31,19 +31,6 @@
     )
 
 
-<<<<<<< HEAD
-def test_generate_circuit_list(plaquette: Plaquette, one_by_one_template) -> None:
-    circuit = generate_circuit(one_by_one_template, [plaquette])
-    assert circuit == _expected_circuit(plaquette.qubits)
-
-
-def test_generate_circuit_dict(plaquette: Plaquette, one_by_one_template):
-    circuit = generate_circuit(one_by_one_template, {1: plaquette})
-    assert circuit == _expected_circuit(plaquette.qubits)
-
-
-def test_generate_circuit_dict_0_indexed(plaquette: Plaquette, one_by_one_template):
-=======
 def test_generate_circuit_list(
     plaquette: Plaquette, one_by_one_template: Template
 ) -> None:
@@ -61,19 +48,13 @@
 def test_generate_circuit_dict_0_indexed(
     plaquette: Plaquette, one_by_one_template: Template
 ) -> None:
->>>>>>> a7c9e6dc
     with pytest.raises(TQECException):
         generate_circuit(one_by_one_template, {0: plaquette})
 
 
 def test_generate_circuit_wrong_number_of_plaquettes(
-<<<<<<< HEAD
-    plaquette: Plaquette, one_by_one_template
-):
-=======
     plaquette: Plaquette, one_by_one_template: Template
 ) -> None:
->>>>>>> a7c9e6dc
     with pytest.raises(TQECException):
         generate_circuit(one_by_one_template, [plaquette, plaquette])
     with pytest.raises(TQECException):
